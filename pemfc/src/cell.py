# General imports
import numpy as np
import copy
import math

# Local modul imports
from . import (
    half_cell as h_c, membrane as membrane, linear_system as ls)
from .output_object import OutputObject2D
from . import global_state as gs


class Cell(OutputObject2D):

    def __init__(self, cell_dict, membrane_dict, half_cell_dicts,
                 channels, number=None):
        name = 'Cell'  # + str(number)
        self.number = number
        super().__init__(name)
        self.cell_dict = cell_dict

        # Set number of electrodes
        self.n_electrodes = 2

        self.first_cell = cell_dict['first_cell']
        self.last_cell = cell_dict['last_cell']

        # Number of nodes/elements along the channel
        n_nodes = channels[0].n_nodes
        self.n_ele = n_nodes - 1

        # Additional resolution in width direction in regions
        # "under land" and "under channel" if True
        self.channel_land_discretization = \
            cell_dict['channel_land_discretization']

        # Additional resolution in through-plane direction (x-axis) either
        # if channel_land_discretization is True or
        # if given as keyword argument
        if self.channel_land_discretization:
            self.additional_layer = True
        else:
            self.additional_layer = cell_dict.get('additional_layer', False)
        # self.additional_layer = True

        # Underrelaxation factor
        self.urf = cell_dict['underrelaxation_factor']

        self.e_0 = cell_dict['open_circuit_voltage']
        self.e_tn = cell_dict['thermoneutral_voltage']

        self.width = self.cell_dict['width']
        self.length = self.cell_dict['length']
        self.active_area = self.width * self.length

        half_cell_dicts = copy.deepcopy(half_cell_dicts)
        # Create half cell objects
        for i in range(len(half_cell_dicts)):
            # name = self.name + ': ' + half_cell_dicts[i]['name']
            name = half_cell_dicts[i]['name']
            half_cell_dicts[i]['name'] = name
        self.half_cells = [h_c.HalfCell(half_cell_dicts[i], cell_dict,
                                        channels[i], number=self.number)
                           for i in range(len(half_cell_dicts))]
        self.cathode = self.half_cells[0]
        self.anode = self.half_cells[1]

        # Append half cell names to output data
        for half_cell in self.half_cells:
            half_cell.channel.extend_data_names(half_cell.channel.name)
            half_cell.channel.fluid.extend_data_names(
                half_cell.channel.fluid.name)

        # self.width_straight_channels = \
        #     self.cathode.flow_field.width_straight_channels
        self.discretization = self.cathode.gde.discretization
        self.d_area = self.discretization.d_area

        # Setup membrane
        self.membrane = membrane.Membrane.create(
            membrane_dict, self.discretization)
        # memb = membrane.Constant(
        #     membrane_dict, self.cathode.gde.discretization)
        # Overall cell thickness (cell pitch)
        self.thickness = self.cathode.thickness + self.membrane.thickness \
            + self.anode.thickness

        # Cell coordinates in z-direction (stacking/current direction)
        # will be initialized correctly through stack class
        self.coords = [0.0, 0.0]

        # Layer stack
        self.layers = [
            self.cathode.bpp,
            self.cathode.gde,
            self.membrane,
            self.anode.gde,
            self.anode.bpp
        ]
        # Layer thickness stack
        self.th_layer = [layer.thickness for layer in self.layers]

        # Setup linear systems for different transport physics within cell
        self.transport_types = ['thermal', 'electrical']
        # Initializing temperatures with average channel fluid temperature
        temp_init = np.average([hc.channel.fluid.temperature
                                for hc in self.half_cells])
        init_values = [temp_init, 0.0]
        self.linear_systems = {
            name: ls.CellLinearSystem(self, name, init_values[i])
            for i, name in enumerate(self.transport_types)}
        self.thermal_system = self.linear_systems['thermal']
        self.electrical_system = self.linear_systems['electrical']

        # Set thermal boundary conditions at end plates
        if self.first_cell:
            self.thermal_system.set_layer_boundary_conditions(layer_id=0)
        if self.last_cell:
            self.thermal_system.set_layer_boundary_conditions(layer_id=-1)

        # Boolean alarm values
        self.voltage_alarm = False
        # True if :voltage loss > cell voltage
        self.break_program = False
        # True if the program aborts because of some critical impact

        # Cell thickness
        self.thickness = np.sum([layer.thickness for layer in self.layers])
        # Cell temperatures
        self.temp_layer = self.thermal_system.solution_array
        # Cell voltage
        self.voltage_layer = self.electrical_system.solution_array

        # Array to link all aggregate elements indexes of 1D-solution vector
        # in groups of the corresponding layers
        self.nx = self.thermal_system.shape[0]
        self.n_layer = self.nx - 1
        # Interface names according to temperature array
        self.nx_names = [
            'Cathode BC-BPP',
            'Cathode BPP-GDE',
            'Cathode GDE-MEM',
            'Anode MEM-GDE',
            'Anode GDE-BPP',
            'Anode BPP-BC']
        if self.additional_layer:
            self.nx_names.insert(1, 'Cathode BPP-BPP')
            self.nx_names.insert(-1, 'Anode BPP-BPP')

        # Assign layer id corresponding to material name
        self.layer_id, self.interface_id = self.create_layer_index_dict()

        # Current density
        self.current_density = np.zeros(
            self.electrical_system.conductance[0].shape)

        # Through-plane electrochemical (MEA) cell conductance
        self.electrochemical_conductance = np.zeros(
            self.electrical_system.conductance[0][0].shape)
        # Voltage loss over the single cell stack (bpp-to-bpp)
        self.voltage_loss = np.zeros(self.electrochemical_conductance.shape)
        self.voltage = np.zeros(self.electrochemical_conductance.shape)
        # Heat source array
        self.explicit_heat_sources = np.zeros(self.temp_layer.shape)

        # Assign results to output data
        self.add_print_data(self.current_density[self.layer_id['membrane']],
                            'Current Density', 'A/m²')
        self.add_print_data(self.temp_layer, 'Temperature', 'K',
                            sub_names=self.nx_names[:self.nx])
        self.add_print_data(self.voltage, 'Voltage', 'V')

    def create_layer_index_dict(self):
        if self.n_layer % 2 == 0.0:
            raise ValueError('Number of material layers in fuel cell must be '
                             'uneven')
        else:
            interface_keys = [name.replace('-', '_').replace(' ', '_').lower()
                              for name in self.nx_names]
            interface_id_dict = {key: value for value, key in enumerate(
                interface_keys)}

            layer_id_dict = {}
            membrane_id = self.n_layer // 2
            layer_id_dict['membrane'] = membrane_id
            layer_id_dict['cathode_gde'] = membrane_id - 1
            layer_id_dict['anode_gde'] = membrane_id + 1

            layer_id_dict['cathode_bpp'] = []
            layer_id_dict['anode_bpp'] = []
            for i in range(membrane_id - 1):
                layer_id_dict['cathode_bpp'].append(membrane_id - 2 - i)
                layer_id_dict['anode_bpp'].append(membrane_id + 2 + i)
        return layer_id_dict, interface_id_dict

    def calc_ambient_conductance(self, alpha_amb: float,
                                 th_layer_amb: list[np.ndarray]):
        """
        :param alpha_amb: heat transfer coefficient for free or forced
        convection to the ambient
        :return: discretized conductance for each layer of cell based on
        external surface
        """
        dy = self.cathode.discretization.dx[0].flatten(order='F')
        k_amb = np.outer(th_layer_amb, dy) \
            * alpha_amb * self.cathode.flow_field.external_surface_factor
        return k_amb

    def update(self, current_density, current_control=True, urf=None):
        """
        The cell
        """
        if urf is None:
            urf = self.urf
        current_density = (
                (1.0 - urf) * current_density + urf * self.current_density)

        # Calculate stoichiometry/molar flow into each half cell and raise error
        # if below unity
        for item in self.half_cells:
            item.update_stoichiometry(
                current_density[self.layer_id['membrane']], current_control)

        if isinstance(self.membrane, membrane.WaterTransportMembrane):
            self.cathode.water_cross_flux[:] = self.membrane.water_flux * -1.0
            self.anode.water_cross_flux[:] = self.membrane.water_flux

        # Update electrochemical heat sources
        self.calc_electrochemical_heat_sources(
            current_density[self.layer_id['membrane']])
        # Calculate heat flux at MEA-GDL interfaces
        heat_flux_cat_gdl, heat_flux_ano_gdl = self.calc_heat_flux()

        mea_current_density = current_density[self.layer_id['membrane']]
        cathode_temperature = np.stack(
            [self.temp_layer[self.interface_id['cathode_bpp_gde']],
             self.temp_layer[self.interface_id['cathode_gde_mem']]], axis=0)
        anode_temperature = np.stack(
            [self.temp_layer[self.interface_id['anode_mem_gde']],
             self.temp_layer[self.interface_id['anode_gde_bpp']]], axis=0)

        iteration = 0
        iter_max = 2
        while iteration < iter_max:
            self.cathode.update(mea_current_density,
                                cathode_temperature,
                                current_control=current_control,
                                heat_flux=heat_flux_cat_gdl,
                                update_transport=True,
                                update_stoichiometry=False,
                                update_electrochemistry=False,
                                update_voltage_loss=False)
            self.anode.update(mea_current_density,
                              anode_temperature,
                              current_control=True,
                              heat_flux=heat_flux_ano_gdl,
                              update_transport=True,
                              update_stoichiometry=False,
                              update_electrochemistry=False,
                              update_voltage_loss=False)
            ano_water_flow_abs = np.abs(self.anode.water_cross_flux)
            cat_water_flow_abs = np.abs(self.cathode.water_cross_flux)
            error = np.sum(np.abs(cat_water_flow_abs - ano_water_flow_abs))
            if error > 1e-3:
                cat_w_cross_flow = np.where(
                    cat_water_flow_abs <= ano_water_flow_abs,
                    self.cathode.water_cross_flux, self.anode.water_cross_flux * -1.0)
                ano_w_cross_flow = -1.0 * cat_w_cross_flow
                self.cathode.water_cross_flux = cat_w_cross_flow
                self.anode.water_cross_flux = ano_w_cross_flow
            else:
                break
            iteration += 1
        self.cathode.update(mea_current_density,
                            cathode_temperature,
<<<<<<< HEAD
                            update_transport=False,
=======
>>>>>>> c8bfd281
                            current_control=current_control,
                            heat_flux=heat_flux_cat_gdl,
                            update_transport=False,
                            update_stoichiometry=False,
                            update_electrochemistry=True,
                            update_voltage_loss=True)
        self.anode.update(mea_current_density,
                          anode_temperature,
<<<<<<< HEAD
                          update_transport=False,
=======
>>>>>>> c8bfd281
                          current_control=True,
                          heat_flux=heat_flux_ano_gdl,
                          update_transport=False,
                          update_stoichiometry=False,
                          update_electrochemistry=True,
                          update_voltage_loss=True)

        if self.cathode.electrochemistry.corrected_current_density is not None:
            corrected_current_density = \
                self.cathode.electrochemistry.corrected_current_density
        else:
            corrected_current_density = current_density

        humidity = np.asarray([self.cathode.calc_humidity(),
                               self.anode.calc_humidity()])
        # liquid_pressure = np.asarray([self.cathode.calc_liquid_pressure(),
        #                               self.anode.calc_liquid_pressure()])
        # Calculate average membrane temperature
        membrane_temperature = (
                0.5 * (self.temp_layer[self.interface_id['cathode_gde_mem']] +
                       self.temp_layer[self.interface_id['anode_mem_gde']]))
        self.membrane.update(
            current_density=corrected_current_density[self.layer_id['membrane']],
            temperature=membrane_temperature,
            humidity=humidity)
        # self.calc_voltage_loss()
        self.calc_electrochemical_conductance(
            corrected_current_density[self.layer_id['membrane']])
        self.current_density[:] = current_density
        self.voltage[:] = self.e_0 - self.voltage_loss
        if gs.global_state.iteration == 80:
            pass
        water_flux = self.membrane.water_flux
        pass

    def calc_voltage_loss(self):
        """
        Calculates the cell voltage loss consisting of the half cell and
        membrane voltage losses.If the cell voltage loss is larger
        than the open circuit cell voltage, the cell voltage is set to zero.

        WARNING: For now this function is only used for electrochemical
        resistance calculation. Global cell voltage losses
        are calculated via the voltage difference between BPP in the
        ElectricSystem class.
        """
        voltage_loss = (self.membrane.voltage_loss
                        + self.cathode.voltage_loss
                        + self.anode.voltage_loss)
        self.voltage_alarm = voltage_loss >= self.e_0
        return voltage_loss
        # self.v_loss[:] = np.minimum(self.v_loss, self.e_0)

    def update_voltage_loss(self, v_loss):
        """
        Function to scale internally calculated cell voltage loss with
        externally calculated overall cell voltage loss.
        Args:
            v_loss: numpy array of externally calculated local
            voltage losses
        Returns: None
        """
        pass
        # correction_factor = v_loss / self.v_loss
        # self.v_loss[:] *= correction_factor
        # for electrode in self.half_cells:
        #     electrode.v_loss[:] *= correction_factor
        # self.membrane.v_loss[:] *= correction_factor

    def calc_electrochemical_heat_sources(self, current_density: np.ndarray):
        # TODO: move calculation to HalfCell class and include half-cell Nernst Potential calculations
        current = current_density * self.d_area
        half_ohmic_heat_membrane = (
                0.5 * self.membrane.omega * np.square(current))

        # Cathode gde-mem source
        cathode_source = np.copy(half_ohmic_heat_membrane)
        idx = self.interface_id['cathode_gde_mem']
        v_loss = np.minimum(self.e_0, self.cathode.voltage_loss)
        v_loss[v_loss < 0.0] = 0.0
        cathode_reaction_heat = (self.e_tn - self.e_0 + v_loss) * current
        cathode_source += cathode_reaction_heat
        self.explicit_heat_sources[idx] = cathode_source

        # Anode gde-mem source
        idx = self.interface_id['anode_mem_gde']
        anode_source = np.copy(half_ohmic_heat_membrane)
        v_loss = np.minimum(self.e_0, self.anode.voltage_loss)
        v_loss[v_loss < 0.0] = 0.0
        anode_reaction_heat = v_loss * current
        anode_source += anode_reaction_heat
        self.explicit_heat_sources[idx] = anode_source

    def calc_heat_flux(self):
        # Retrieve layer and interface ids
        idx_mem = self.layer_id['membrane']
        idx_cat_gde_mem = self.interface_id['cathode_gde_mem']
        idx_ano_mem_gde = self.interface_id['anode_mem_gde']

        # Conductance [W/K] of membrane in x-direction (index: 0)
        cond_mem = self.thermal_system.conductance[0][idx_mem]

        # Temperatures [K] at cathode and anode gde-membrane interfaces
        temp_cat_gde_mem = self.temp_layer[idx_cat_gde_mem]
        temp_ano_mem_gde = self.temp_layer[idx_ano_mem_gde]

        # Heat sources
        heat_source_cat = self.explicit_heat_sources[idx_cat_gde_mem]
        heat_source_ano = self.explicit_heat_sources[idx_ano_mem_gde]

        # Heat [W] in membrane from cathode to anode side
        heat_membrane = - cond_mem * (temp_ano_mem_gde - temp_cat_gde_mem)

        # Energy balance at mem-gde interfaces to calculate heat flux [W/m²]
        heat_flux_cat_gdl = ((heat_source_cat - heat_membrane) /
                             self.cathode.discretization.d_area)
        heat_flux_ano_gdl = ((heat_source_ano + heat_membrane) /
                             self.anode.discretization.d_area)
        return heat_flux_cat_gdl, heat_flux_ano_gdl

    def calc_electrochemical_conductance(self, current_density: np.ndarray):
        """
        Calculates the element-wise area-specific electrochemical conductance
        in through-plane direction (x-direction). This inverse resistance
        includes the charge transfer resistances of the electrode and the
        ionic resistance of the membrane at the current configuration.
        This conductance is assigned to the central layer (the membrane layer)
        of the conductance array layout assuming an uneven number of layers.
        """
        current = current_density * self.membrane.discretization.d_area
        mea_voltage_loss = self.calc_voltage_loss()
        electrochemical_resistance = mea_voltage_loss / current
        self.electrochemical_conductance[:] = (
                1.0 / electrochemical_resistance)<|MERGE_RESOLUTION|>--- conflicted
+++ resolved
@@ -273,10 +273,6 @@
             iteration += 1
         self.cathode.update(mea_current_density,
                             cathode_temperature,
-<<<<<<< HEAD
-                            update_transport=False,
-=======
->>>>>>> c8bfd281
                             current_control=current_control,
                             heat_flux=heat_flux_cat_gdl,
                             update_transport=False,
@@ -285,10 +281,6 @@
                             update_voltage_loss=True)
         self.anode.update(mea_current_density,
                           anode_temperature,
-<<<<<<< HEAD
-                          update_transport=False,
-=======
->>>>>>> c8bfd281
                           current_control=True,
                           heat_flux=heat_flux_ano_gdl,
                           update_transport=False,
@@ -313,7 +305,7 @@
         self.membrane.update(
             current_density=corrected_current_density[self.layer_id['membrane']],
             temperature=membrane_temperature,
-            humidity=humidity)
+            humiditiy=humidity)
         # self.calc_voltage_loss()
         self.calc_electrochemical_conductance(
             corrected_current_density[self.layer_id['membrane']])
@@ -359,7 +351,6 @@
         # self.membrane.v_loss[:] *= correction_factor
 
     def calc_electrochemical_heat_sources(self, current_density: np.ndarray):
-        # TODO: move calculation to HalfCell class and include half-cell Nernst Potential calculations
         current = current_density * self.d_area
         half_ohmic_heat_membrane = (
                 0.5 * self.membrane.omega * np.square(current))
