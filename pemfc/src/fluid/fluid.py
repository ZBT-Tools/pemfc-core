# general imports
import sys
import numpy as np
from abc import ABC, abstractmethod

# local module imports
<<<<<<< HEAD
from pemfc.src.output_object import OutputObject
from pemfc.src import constants, global_functions as gf
from pemfc.src.global_functions import move_axis

# from src import constants, global_functions as gf
# from src.output_object import OutputObject
# from src.global_functions import move_axis
from . import species
=======
from ..output_object import OutputObject
from .. import constants, global_functions as gf
from . import species
from ..global_functions import move_axis
>>>>>>> 08bea4f7
from collections import OrderedDict

try:
    import cantera as ct
    FOUND_CANTERA = True
except ImportError:
    FOUND_CANTERA = False


# class Fluid(ABC, OutputObject):
#     """
#     Abstract factory class to retrieve concrete implementations of the fluid
#     classes.
#     """
#     def __new__(cls, fluid_dict, **kwargs):
#         _get_fluid(fluid_dict, **kwargs)
#
#     def __init__(self, fluid_dict, **kwargs):
#         super().__init__()


class DiscreteFluid(OutputObject, ABC):

    PROPERTY_NAMES = ['density', 'specific_heat', 'viscosity',
                      'thermal_conductivity']
    TYPE_NAME = 'Base Fluid'

    def __init__(self, array_shape, name, temperature=298.15, pressure=101325.0,
                 **kwargs):
        # print("__init__ for Fluid")
        super().__init__(name)

        if isinstance(array_shape, int):
            array_shape = (array_shape,)

        self.array_shape = array_shape
        self.print_variables = \
            {
                'names': ['temperature', 'pressure'],
                'units': ['K', 'Pa'],
                # 'sub_names': ['None', 'None']
            }
        self.print_variables = self.combine_print_variables(
            self.print_variables, kwargs.get('print_variables', None))
        temperature = np.asarray(temperature)
        pressure = np.asarray(pressure)
        self._temperature = np.zeros(self.array_shape)
        self._pressure = np.zeros(self.array_shape)
        self._write_input_to_array(temperature, self._temperature)
        self._write_input_to_array(pressure, self._pressure)

        self.property = dict()
        for name in self.PROPERTY_NAMES:
            self.property[name] = np.zeros(self.array_shape)

    @staticmethod
    def _write_input_to_array(value, array):
        if np.ndim(value) == 0 \
                or value.shape == array.shape:
            array[:] = value
        else:
            raise ValueError('argument value must be scalar or '
                             'have the same shape as 1D array')

    @abstractmethod
    def update(self, temperature, pressure, *args, **kwargs):
        """
        Update local fluid properties depending on temperature and pressure input
        :param temperature: one-dimensional temperature array
        :param pressure: one-dimensional pressure array
        :param args: additional args for concrete implementations
        :param kwargs: additional keyword arguments for concrete implementations
        """
        if temperature is None:
            temperature = self._temperature
        if pressure is None:
            pressure = self._pressure
        if np.any(temperature < 200.0):
            raise ValueError('temperature too low, check boundary conditions')
        if np.any(temperature > 1000.0):
            raise ValueError('temperature too high, check boundary conditions')
        self.temperature = temperature
        self.pressure = pressure

    @abstractmethod
    def _calc_properties(self, temperature, pressure=101325.0, **kwargs):
        pass

    def _calc_fraction(self, composition, axis=0, recursion_count=0):
        """
        Calculates mass or mole fractions based on a multi-dimensional
        array with different species along the provided axis.
        """
        np.seterr(all='raise')
        try:
            comp_sum = np.sum(composition, axis)
            # result = np.divide(composition, comp_sum, out=composition,
            #                    where=comp_sum != 0.0)
            result = composition / comp_sum
            return result
        except FloatingPointError:
            if axis == 0:
                composition = gf.fill_zero_sum(composition, axis=-1)
            else:
                composition = gf.fill_zero_sum(composition, axis=0)
            recursion_count += 1
            if recursion_count > 1:
                raise ValueError('Something wrong in '
                                 '{}.calc_fraction()'.format(self))
            return self._calc_fraction(composition, axis, recursion_count)

    @property
    def temperature(self):
        return self._temperature

    @property
    def pressure(self):
        return self._pressure

    @temperature.setter
    def temperature(self, value):
        self._write_input_to_array(value, self._temperature)

    @pressure.setter
    def pressure(self, value):
        self._write_input_to_array(value, self._pressure)

    @property
    def density(self):
        return self.property['density']

    @property
    def viscosity(self):
        return self.property['viscosity']

    @property
    def thermal_conductivity(self):
        return self.property['thermal_conductivity']

    @property
    def specific_heat(self):
        return self.property['specific_heat']

    # @density.setter
    # def density(self, value):
    #     self.property['density'] = value
    #
    # @viscosity.setter
    # def viscosity(self, value):
    #     self.property['viscosity'] = value
    #
    # @thermal_conductivity.setter
    # def thermal_conductivity(self, value):
    #     self.property['thermal_conductivity'] = value
    #
    # @specific_heat.setter
    # def specific_heat(self, value):
    #     self.property['specific_heat'] = value

    def rescale(self, new_array_shape):
        """
        linearly rescales all numpy arrays with the 1D discretization as first
        dimension
        :param new_array_shape: new discretization along first dimension
        :return: only modification of attributes
        """
        if new_array_shape != self.array_shape:
            attr_list = [a for a in dir(self) if not a.startswith('__')]
            for name in attr_list:
                attr = getattr(self, name)
                if name == 'property':
                    for key in attr.keys():
                        rescaled = self._rescale_attribute(attr[key],
                                                           new_array_shape)
                        if rescaled is not None:
                            attr[key] = rescaled
                else:
                    type_attr = getattr(type(self), name, None)
                    if not isinstance(type_attr, property):
                        rescaled = self._rescale_attribute(attr, new_array_shape)

                        if rescaled is not None:
                            setattr(self, name, rescaled)
            self.array_shape = new_array_shape
        self.add_print_variables(self.print_variables)

    def _rescale_attribute(self, attribute, new_nx):
        if isinstance(attribute, np.ndarray):
            return self._rescale_array(attribute, new_nx)
        else:
            return None

    def _rescale_array(self, array, new_array_shape):
        if new_array_shape != self.array_shape:
            if isinstance(array, np.ndarray):
                if len(array.shape) == 1:
                    first = array[0]
                    last = array[-1]
                    return np.linspace(first, last, new_array_shape)
                elif len(array.shape) == 2:
                    first = array[:, 0]
                    last = array[:, -1]
                    linear_rescaled = \
                        np.array([np.linspace(first[i], last[i],
                                              new_array_shape)
                                  for i in range(len(first))])
                    return linear_rescaled
                else:
                    raise ValueError(
                        'argument array must be one- or two-dimensional')
            else:
                raise TypeError(
                    'argument array must be of type numpy.ndarray')


class ConstantFluid(DiscreteFluid):

    TYPE_NAME = 'Constant Fluid'

    def __init__(self, array_shape, name, fluid_props, temperature=298.15,
                 pressure=101325.0, **kwargs):
        # print("__init__ for IncompressibleFluid")
        super().__init__(array_shape, name, temperature, pressure, **kwargs)
        self.name = name
        if not isinstance(fluid_props, species.ConstantProperties):
            raise TypeError('Argument fluid_props must be of type '
                            'ConstantProperties')
        else:
            self.property['density'][:] = fluid_props.density
            self.property['specific_heat'][:] = fluid_props.specific_heat
            self.property['viscosity'][:] = fluid_props.viscosity
            self.property['thermal_conductivity'][:] = \
                fluid_props.thermal_conductivity
        self.add_print_variables(self.print_variables)
        self.update(self._temperature, self._pressure)

    def update(self, temperature=None, pressure=None, *args, **kwargs):
        super().update(temperature, pressure)

    def _calc_properties(self, temperature, pressure=101325.0, **kwargs):
        pass


class IncompressibleFluid(DiscreteFluid):

    TYPE_NAME = 'Incompressible Fluid'

    def __init__(self, array_shape, name, fluid_props, temperature=298.15,
                 pressure=101325.0, **kwargs):
        # print("__init__ for IncompressibleFluid")
        if isinstance(fluid_props, species.IncompressibleProperties):
            self.properties = fluid_props
        else:
            raise TypeError('Argument fluid_props must be of type '
                            'IncompressibleProperties')
        super().__init__(array_shape, name, temperature, pressure, **kwargs)
        self.add_print_variables(self.print_variables)
        self.update(self._temperature, self._pressure)

    def update(self, temperature=None, pressure=None, *args, **kwargs):
        super().update(temperature, pressure)
        self._calc_properties(self._temperature, self._pressure)

    def calc_property(self, property_name, temperature):
        """
        Wrapper function for the native property functions
        :param property_name: name of self.PROPERTY_NAMES to calculate
        :param temperature: 1D temperature array
        :return: the calculated 1D array of the specific property
        """
        return self.properties.calc_property(property_name, temperature)

    def _calc_properties(self, temperature, pressure=101325.0, **kwargs):
        """
        Wrapper function to calculate the classes properties
        :param temperature: 1D temperature array
        :param pressure: float or 1D pressure array
        :return: the calculated 1D array of the specific property
        """
        for prop in self.PROPERTY_NAMES:
            self.property[prop][:] = \
                self.calc_property(prop, temperature)


class GasMixture(DiscreteFluid):

    TYPE_NAME = 'Gas Mixture'

    def __init__(self, array_shape, name, species_dict, mole_fractions,
                 temperature=298.15, pressure=101325.0, **kwargs):
        # print("__init__ for Gas Mixture")
        print_variables = \
            {
                'names': ['mole_fraction'],
                'units': ['-'],
                'sub_names': ['self.species.names']
            }
        super().__init__(array_shape, name, temperature, pressure,
                         print_variables=print_variables, **kwargs)
        self.name = name
        species_names = list(species_dict.keys())
        # self.n_species = len(species_names)
        self.gas_constant = constants.GAS_CONSTANT
        self.species = species.GasProperties(species_names)
        self.n_species = len(self.species.names)
        self.species_id = \
            dict(zip(self.species.names, list(range(self.n_species))))
        self.species_viscosity = self.species.calc_viscosity(self._temperature)

        mole_fractions = gf.ensure_list(mole_fractions)
        mole_fractions = np.asarray(mole_fractions)
        if len(mole_fractions) != self.n_species:
            raise ValueError('Initial mole fractions must be provided '
                             'for all species')
        mole_fraction_sum = np.sum(mole_fractions)
        if mole_fraction_sum != 1.0:
            if np.round(mole_fraction_sum, 3) != 1.0:
                raise ValueError('Initial mole fractions must add up to unity')
            else:
                mole_fractions[-1] = 1.0 - np.sum(mole_fractions[:-1])

        self.array_shape_2d = (self.n_species, *self.array_shape)
        self._mole_fraction = \
            gf.array_vector_multiply(np.ones(self.array_shape_2d),
                                     mole_fractions)
        self.mw = \
            np.sum(gf.array_vector_multiply(self._mole_fraction,
                                            self.species.mw),
                   axis=0)
        mass_fraction_init = \
            mole_fractions * self.species.mw / \
            np.sum(mole_fractions * self.species.mw)
        self._mass_fraction = \
            gf.array_vector_multiply(np.ones(self.array_shape_2d),
                                     mass_fraction_init)
        self._concentration = np.zeros(self.array_shape_2d)

        self.update(self._temperature, self._pressure,)

        print_data = kwargs.get('print_data', True)
        if print_data:
            self.add_print_data(self.mole_fraction, 'Mole Fraction',
                                sub_names=self.species.names)
            self.add_print_variables(self.print_variables)

    @property
    def mole_fraction(self):
        return self._mole_fraction

    @property
    def mass_fraction(self):
        return self._mass_fraction

    @property
    def concentration(self):
        return self._concentration

    @concentration.setter
    def concentration(self, value):
        self._concentration[:] = value

    @property
    def species_mw(self):
        return self.species.mw

    @property
    def species_names(self):
        return self.species.names

    def update(self, temperature=None, pressure=None, mole_composition=None,
               method='ideal', *args, **kwargs):
        super().update(temperature, pressure)
        if mole_composition is None:
            mole_composition = self.mole_fraction
        elif np.shape(mole_composition)[0] != self.n_species:
            raise ValueError('First dimension of composition must be equal to '
                             'number of species')
        if np.max(mole_composition) > constants.SMALL:
            mole_composition[mole_composition < constants.SMALL] = 0.0
        self._mole_fraction[:] = self.calc_mole_fraction(mole_composition)
        self.calc_molar_mass()
        self._mass_fraction[:] = \
            self.calc_mass_fraction(self._mole_fraction)
        self._calc_properties(self._temperature, self._pressure, method)
        self._concentration[:] = self._calc_concentration()

    def _calc_concentration(self):
        """
        Calculates the gas phase molar concentrations.
        """
        total_mol_conc = self._pressure \
            / (self.gas_constant * self._temperature)
        return self._mole_fraction * total_mol_conc

    def calc_mole_fraction(self, mole_composition):
        if np.min(mole_composition) < 0.0:
            raise ValueError('mole_composition must not be smaller zero')
        mole_fraction = self._calc_fraction(mole_composition)
        return mole_fraction

    def calc_molar_mass(self, mole_fraction=None):
        if mole_fraction is None:
            self.mw[:] = np.sum(gf.array_vector_multiply(self._mole_fraction,
                                                         self.species.mw),
                                axis=0)
            return self.mw
        else:
            return np.sum(gf.array_vector_multiply(mole_fraction,
                                                   self.species.mw),
                          axis=0)

    def calc_mass_fraction(self, mole_fraction, molar_mass=None):
        if molar_mass is None:
            # mw = np.where(self.mw == 0.0, 1.0, self.mw)
            return np.multiply.outer(self.species.mw, 1.0 / self.mw) \
                * mole_fraction
        else:
            # a = np.multiply.outer(self.species.mw, 1.0 / molar_mass)
            return np.multiply.outer(self.species.mw, 1.0 / molar_mass) \
                * mole_fraction

    def _calc_specific_heat(self, temperature, mass_fraction=None):
        species_cp = self.species.calc_specific_heat(temperature)
        if mass_fraction is None:
            return np.sum(self._mass_fraction * species_cp, axis=0)
        else:
            return np.sum(mass_fraction * species_cp, axis=0)

    def _calc_viscosity(self, temperature):
        """
        Calculates the mixture viscosity of a
        gas according to Herning and Zipperer.
        """
        self.species_viscosity[:] = \
            self.species.calc_viscosity(temperature)
        x_sqrt_mw = gf.array_vector_multiply(
            self._mole_fraction, np.sqrt(self.species.mw))
        x_sqrt_mw = np.where(x_sqrt_mw == 0.0, 1.0, x_sqrt_mw)
        return np.sum(self.species_viscosity * x_sqrt_mw, axis=0) \
            / np.sum(x_sqrt_mw, axis=0)

    def _calc_wilke_coefficients(self):
        """
        Calculates the wilke coefficients for
        each species combination of a gas.
        """
        visc = self.species_viscosity
        mw = self.species.mw
        alpha = []
        for i in range(self.n_species):
            beta = []
            for j in range(self.n_species):
                a = (1. + np.sqrt((visc[i] / visc[j]))
                     * (mw[j] / mw[i]) ** 0.25) ** 2.0
                b = (np.sqrt(8.) * (1. + mw[j] / mw[i])) ** -0.5
                beta.append(a / b)
            alpha.append(beta)
        return np.asarray(alpha)

    def _calc_thermal_conductivity(self, temperature, pressure):
        """
        Calculates the heat conductivity of a gas mixture,
        according to Wilkes equation.
        """
        self._mole_fraction[1:] = np.maximum(1e-16, self._mole_fraction[1:])
        wilke_coeffs = self._calc_wilke_coefficients()
        lambda_species = \
            self.species.calc_thermal_conductivity(temperature, pressure)
        lambda_mix = np.zeros(temperature.shape)
        for i in range(self.n_species):
            a = self._mole_fraction[i] * lambda_species[i]
            b = np.sum(self._mole_fraction * wilke_coeffs[i],
                       axis=0)
            b += 1e-16
            lambda_mix += a / b
        return lambda_mix

    def _calc_density(self, temperature, pressure, method="ideal"):
        """
        Calculate gas mixture density
        :param temperature: temperature array
        :param pressure: pressure array
        :param method: string indicating the calculation method
        :return: density of the mixture
        """
        if method == "ideal":
            return pressure * self.mw / (self.gas_constant * temperature)
        else:
            raise NotImplementedError('Method {} to calculate '
                                      'gas mixture density has not '
                                      'been implemented'.format(method))

    def _calc_property(self, property_name, temperature, pressure=101325.0,
                       method='ideal'):
        """
        Wrapper function for the native property functions
        :param property_name: name of self.PROPERTY_NAMES to calculate
        :param temperature: 1D temperature array
        :param pressure: 1D pressure array
        :param method: method density calculation (at the moment only ideal)
        :return: the calculated 1D array of the specific property
        """
        if property_name == 'specific_heat':
            return self._calc_specific_heat(temperature)
        elif property_name == 'viscosity':
            return self._calc_viscosity(temperature)
        elif property_name == 'thermal_conductivity':
            return self._calc_thermal_conductivity(temperature, pressure)
        elif property_name == 'density':
            return self._calc_density(temperature, pressure, method)
        else:
            raise ValueError('property_name '
                             '{} not valid'.format(property_name))

    def _calc_properties(self, temperature, pressure=101325.0, method='ideal'):
        """
        Wrapper function to calculate the classes properties
        :param temperature: 1D temperature array
        :param pressure: 1D pressure array
        :param method: method density calculation (at the moment only ideal)
        :return: the calculated 1D array of the specific property
        """
        for prop in self.PROPERTY_NAMES:
            self.property[prop][:] = \
                self._calc_property(prop, temperature, pressure, method)


class CanteraGasMixture(DiscreteFluid):
    """
    Wrapper for discrete fluid properties calculated by Cantera library
    """
    def __init__(self, array_shape, name, species_dict, mole_fractions,
                 temperature=298.15, pressure=101325.0, **kwargs):
        super().__init__(array_shape, name, temperature, pressure, **kwargs)

        self.dict = kwargs.get('fluid_dict')
        self.species_names = list(species_dict.keys())
        self.n_species = len(self.species_names)

        # Property name reference to Cantera names
        self.prop_name_ref = \
            {'density': 'density',
             'viscosity': 'viscosity',
             'thermal_conductivity': 'thermal_conductivity',
             'specific_heat': 'cp'}
        # Create Cantera gas solution
        self.solution = ct.Solution('gri30.yaml')
        # Set initial species and their mole fractions
        self.solution.X = dict(zip(self.species_names, mole_fractions))
        # Initialize state
        self.solution.TP = temperature, pressure
        # Create an array based solution
        self.solution_array = ct.SolutionArray(self.solution, array_shape)

        self.all_species_names = self.solution.species_names
        # Get ids for used species from complete list
        self.species_ids = [self.all_species_names.index(item) for item
                            in self.species_names]
        self.species_mw = \
            self.solution.molecular_weights[self.species_ids] * 1e-3
        self._mole_fraction = self._get_composition()
        self._mass_fraction = self._get_composition(mole_fractions=False)
        self.update(temperature=self._temperature, pressure=self._pressure)

    def update(self, temperature=None, pressure=None, mole_composition=None,
               *args, **kwargs):
        super().update(temperature, pressure)
        self.solution_array.TP = self._temperature, self._pressure
        if mole_composition is not None:
            self.solution_array.X = self._set_composition(mole_composition)
        self._calc_properties(self._temperature, self._pressure)
        self._mass_fraction = self._get_composition(mole_fractions=False)

    def _set_composition(self, mole_composition):
        if np.shape(mole_composition)[0] != self.n_species:
            raise ValueError('First dimension of composition must be '
                             'equal to number of species')
        self.solution_array.X[:, self.species_ids] = move_axis(
            mole_composition, 0, -1)

    def _get_composition(self, mole_fractions=True):
        if mole_fractions:
            return move_axis(self.solution_array.X, -1, 0)[self.species_ids]
        else:
            return move_axis(self.solution_array.Y, -1, 0)[self.species_ids]

    def rescale(self, new_array_shape):
        super().rescale(new_array_shape)
        self.solution_array(self.solution, new_array_shape)
        self.update(self._temperature, self._pressure, self._mole_fraction)

    def _calc_properties(self, temperature, pressure=101325.0, **kwargs):
        """
        Wrapper function to calculate the classes properties
        :param temperature: 1D temperature array
        :param pressure: float or 1D pressure array
        :return: the calculated 1D array of the specific property
        """
        for prop in self.PROPERTY_NAMES:
            self.property[prop] = \
               getattr(self.solution_array, self.prop_name_ref[prop])

    @property
    def mole_fraction(self):
        return self._mole_fraction

    @property
    def mass_fraction(self):
        return self._mass_fraction

    @property
    def concentration(self):
        return self.solution_array.concentrations[:, self.species_ids] * 1e3

    @concentration.setter
    def concentration(self, value):
        self.solution_array.concentrations[:, self.species_ids] = value * 1000.0


class TwoPhaseMixture(DiscreteFluid):

    TYPE_NAME = 'Two-Phase Mixture'

    def __init__(self, array_shape, name, species_dict, mole_fractions,
                 liquid_props=None, temperature=298.15, pressure=101325.0,
                 **kwargs):
        # print("__init__ for TwoPhaseMixture")

        super().__init__(array_shape, name, temperature, pressure, **kwargs)
        if not isinstance(species_dict, dict):
            raise TypeError('Argument species_dict must be a dict '
                            'containing all species names and their '
                            'expected aggregate states in terms of "gas", '
                            '"gas-liquid", or "liquid"')
        gas_species_dict = {k: v for k, v in species_dict.items() if 'gas' in v}
        phase_change_species_names = \
            [key for key in species_dict
             if 'gas' and 'liquid' in species_dict[key]]
        if liquid_props is None:
            liquid_props = \
                species.IncompressibleProperties(phase_change_species_names[0])
            self.phase_change_species = \
                species.PhaseChangeProperties({liquid_props.name: liquid_props})
        elif isinstance(liquid_props, dict):
            self.phase_change_species = \
                species.PhaseChangeProperties(liquid_props)
        else:
            raise TypeError('Data for PhaseChangeSpecies object '
                            'can only be provided as dictionary with species '
                            'name as key and FluidProperties object as value '
                            'for the liquid properties')
        self.liquid = IncompressibleFluid(
            self.array_shape, name + ': Liquid Phase', fluid_props=liquid_props,
            temperature=self._temperature, pressure=self._pressure)
        self.gas = GasMixture(
            self.array_shape, name + ': Gas Phase',
            species_dict=gas_species_dict, mole_fractions=mole_fractions,
            temperature=self._temperature, pressure=self._pressure,
            print_data=False)
        ids_pc = [self.species.names.index(name) for name in
                  phase_change_species_names]
        if len(ids_pc) > 1:
            raise NotImplementedError('at the moment only one species '
                                      'undergoing phase change is allowed')
        self.id_pc = ids_pc[0]
        all_ids = np.array(list(range(len(self.species.names))), dtype='int32')
        ids_no_pc = np.delete(all_ids, ids_pc)
        self.ids_no_pc = list(ids_no_pc)
        self.n_species = len(species_dict)

        # update mole_fractions if humidity is provided
        humidity = kwargs.get('humidity', None)
        if humidity is not None:
            mole_fractions = \
                self.phase_change_species.calc_humid_composition(
                    humidity, temperature, pressure, mole_fractions, self.id_pc)

        # Total properties (both phases)
        self.array_shape_2d = self.gas.array_shape_2d
        self._mole_fraction = \
            gf.array_vector_multiply(np.ones(self.array_shape_2d),
                                     mole_fractions)
        mass_fraction_init = \
            mole_fractions * self.gas.species.mw / \
            np.sum(mole_fractions * self.gas.species.mw)
        self._mass_fraction = \
            gf.array_vector_multiply(np.ones(self.array_shape_2d),
                                     mass_fraction_init)
        self.mw = np.zeros(self.array_shape)

        self.liquid_mass_fraction = np.zeros(self.array_shape)
        self.liquid_mole_fraction = np.zeros(self.array_shape)
        self.humidity = np.zeros(self.array_shape)
        self.saturation_pressure = np.zeros(self.array_shape)
        self.surface_tension = np.zeros(self.array_shape)

        # Print data
        print_variables = \
            {
                'names': ['humidity', 'mole_fraction'],
                'units': ['-', '-'],
                'sub_names': ['None', 'self.species.names']
            }
        self.add_print_variables(print_variables)
        # self.add_print_data(self.humidity, 'Humidity')
        # print(self.print_data)
        # print(self.gas.print_data)
        self.update(temperature=self._temperature, pressure=self._pressure)

    def update(self, temperature=None, pressure=None,
               mole_composition=None, gas_mole_composition=None,
               method='ideal', *args, **kwargs):
        super().update(temperature, pressure)
        if mole_composition is not None:
            if np.max(mole_composition) > constants.SMALL:
                mole_composition[mole_composition < constants.SMALL] = 0.0
                self._mole_fraction[:] = \
                    self.gas.calc_mole_fraction(mole_composition)

        self.mw[:] = self.gas.calc_molar_mass(self.mole_fraction)
        test = self.mw[0]
        self._mass_fraction[:] = \
            self.gas.calc_mass_fraction(self._mole_fraction, self.mw)
        self.saturation_pressure[:] = \
            self.phase_change_species.calc_saturation_pressure(self._temperature)
        if gas_mole_composition is None \
                or np.max(gas_mole_composition) < constants.SMALL:
            gas_mole_composition = self._calc_concentration()
        if mole_composition is None:
            mole_composition = gas_mole_composition
        self.gas.update(self._temperature,
                        self._pressure, gas_mole_composition, method)
        self.liquid.update(self._temperature, self._pressure)
        self.liquid_mole_fraction[:] = \
            np.sum(mole_composition, axis=0) \
            - np.sum(gas_mole_composition, axis=0)
        self.liquid_mole_fraction[self.liquid_mole_fraction < 0.0] = 0.0
        self.liquid_mass_fraction = \
            np.sum(mole_composition * self.mw, axis=0) \
            - np.sum(gas_mole_composition * self.gas.mw, axis=0)
        self.liquid_mass_fraction[self.liquid_mass_fraction < 0.0] = 0.0
        self.surface_tension[:] = self.calc_surface_tension()

        # dry_conc = np.copy(gas_conc)
        # dry_conc[self.id_pc] = 0.0
        # total_conc = dry_conc
        # total_conc[self.id_pc] = np.sum(dry_conc, axis=0) \
        #     * self.mole_fraction[self.id_pc] \
        #     / (1.0 - self.mole_fraction[self.id_pc])

        # try:
        #     self.liquid_mole_fraction[:] = \
        #         1.0 - np.sum(gas_conc, axis=0) / np.sum(total_conc, axis=0)
        # except FloatingPointError:
        #     raise FloatingPointError('error in calculation of total '
        #                              'concentration, should not be zero')
        #
        # self.liquid_mass_fraction[:] = \
        #     1.0 - np.sum(gas_conc * self.gas.mw, axis=0) \
        #     / np.sum(total_conc * self.mw, axis=0)

        self._calc_properties(temperature, pressure, method)
        self._calc_humidity()

    def rescale(self, new_array_shape):
        self.gas.rescale(new_array_shape)
        self.liquid.rescale(new_array_shape)
        super().rescale(new_array_shape)
    # @property
    # def mole_fraction_gas(self):
    #     return self._mole_fraction_gas.transpose()
    #
    # @property
    # def mass_fraction_gas(self):
    #     return self._mass_fraction_gas.transpose()

    @property
    def temperature(self):
        return self._temperature

    @property
    def pressure(self):
        return self._pressure

    @temperature.setter
    def temperature(self, value):
        self._write_input_to_array(value, self._temperature)
        self.gas._temperature = self._temperature
        self.liquid._temperature = self._temperature

    @pressure.setter
    def pressure(self, value):
        self._write_input_to_array(value, self._pressure)
        self.gas._pressure = self._pressure
        self.liquid._pressure = self._pressure

    @property
    def mole_fraction(self):
        return self._mole_fraction

    @property
    def mass_fraction(self):
        return self._mass_fraction

    @property
    def species(self):
        return self.gas.species

    @property
    def species_id(self):
        return self.gas.species_id

    @property
    def species_mw(self):
        return self.gas.species_mw

    @property
    def species_names(self):
        return self.gas.species_names

    def _set_name(self, name):
        super()._set_name(name)
        self.gas.name = self.name + ': Gas Phase'
        self.liquid.name = self.name + ': Liquid Phase'

    def calc_surface_tension(self, temperature=None):
        if temperature is None:
            temperature = self.temperature
        return self.phase_change_species.calc_surface_tension(temperature)

    def _calc_property(self, property_name, temperature, pressure=101325.0,
                       method='ideal'):
        """
        Calculate a single property listed in PROPERTY_NAMES. Wrapper function
        for the native property functions
        :param property_name: name of self.PROPERTY_NAMES to calculate
        :param temperature: 1D temperature array
        :param pressure: 1D pressure array
        :param method: method density calculation (at the moment only ideal)
        :return: the calculated 1D array of the specific property
        """
        if property_name == 'specific_heat':
            return self._calc_specific_heat()
        else:
            return self.gas.property[property_name]

    def _calc_properties(self, temperature, pressure=101325.0, method='ideal'):
        """
        Wrapper function to calculate the classes properties
        :param temperature: 1D temperature array
        :param pressure: 1D pressure array
        :param method: method density calculation (at the moment only ideal)
        :return: the calculated 1D array of the specific property
        """
        for prop in self.PROPERTY_NAMES:
            self.property[prop][:] = \
                self._calc_property(prop, temperature, pressure, method)

    def _calc_specific_heat(self):
        return self.liquid_mass_fraction \
            * self.liquid.specific_heat \
            + (1.0 - self.liquid_mass_fraction) * self.gas.specific_heat

    def _calc_concentration(self):
        """
        Calculates the gas phase molar concentrations.
        :return: gas phase concentration
        (n_species x n_nodes)
        """
        r_t = self.gas.gas_constant * self._temperature
        total_gas_conc = self._pressure / r_t
        conc = self._mole_fraction * total_gas_conc
        # all_conc = np.copy(conc)
        sat_conc = self.saturation_pressure / r_t
        dry_mole_fraction = np.copy(self.mole_fraction)
        dry_mole_fraction[self.id_pc] = 0.0
        dry_mole_fraction = self._calc_fraction(dry_mole_fraction)
        for i in range(self.n_species):
            if i == self.id_pc:
                conc[self.id_pc] = np.where(conc[self.id_pc] > sat_conc,
                                            sat_conc, conc[self.id_pc])
            else:
                try:
                    conc[i] = \
                        np.where(conc[self.id_pc] > sat_conc,
                                 (total_gas_conc - sat_conc)
                                 * dry_mole_fraction[i],
                                 conc[i])
                except FloatingPointError:
                    raise FloatingPointError
        return np.maximum(conc, 0.0)

    # def calc_concentration(self):
    #     """
    #     Calculates the gas phase molar concentrations.
    #     :return: gas phase concentration and total concentration arrays
    #     (n_species x n_nodes)
    #     """
    #     r_t = self.gas.gas_constant * self.temperature
    #     total_gas_conc = self.pressure / r_t
    #     conc = self.mole_fraction * total_gas_conc
    #
    #     all_gas_conc = np.copy(conc)
    #     sat_conc = self.saturation_pressure / r_t
    #     no_pc_total_gas_conc = total_gas_conc - sat_conc
    #     conc[self.id_pc] = \
    #         np.where(conc[self.id_pc] > sat_conc, sat_conc, conc[self.id_pc])
    #     liquid_conc = all_gas_conc - conc
    #     gas_mole_fraction = self.calc_fraction(conc)
    #     conc = gas_mole_fraction * total_gas_conc
    #     print(conc)
    #     print(all_gas_conc)
    #     return np.maximum(conc, 0.0), all_gas_conc + liquid_conc

    def _calc_humidity(self):
        """
        Calculates the relative humidity of the fluid.
        """
        p_sat = self.saturation_pressure
        self.humidity[:] = \
            self._mole_fraction[self.id_pc] * self._pressure / p_sat

        # Simplification of limiting humidity to 100%
        self.humidity[self.humidity > 1.0] = 1.0

    def calc_vaporization_enthalpy(self, temperature=None):
        if temperature is None:
            temperature = self._temperature
        return self.phase_change_species.calc_vaporization_enthalpy(temperature)


class CanteraTwoPhaseMixture(CanteraGasMixture):
    """
    Wrapper for discrete fluid properties calculated by Cantera library
    """
    def __init__(self, array_shape, name, species_dict, mole_fractions,
                 temperature=298.15, pressure=101325.0, **kwargs):

        phase_change_species_names = \
            [key for key in species_dict
             if 'gas' and 'liquid' in species_dict[key]]
        species_names = list(species_dict.keys())

        ids_pc = [species_names.index(name) for name in
                  phase_change_species_names]
        self.id_pc = ids_pc[0]
        if len(ids_pc) > 1:
            raise NotImplementedError('at the moment only one species '
                                      'undergoing phase change is allowed')

        self.water_base = ct.Water()
        # if isinstance(temperature, (np.ndarray, list, tuple)):
        #     self.water.TP = temperature[0], pressure[0]
        # else:
        #     self.water.TP = temperature
        # self.water = ct.SolutionArray(self.water_base, shape=array_shape)
        # update mole_fractions if humidity is provided
        humidity = kwargs.get('humidity', None)

        if humidity is not None:
            self.humidity = np.ones(array_shape) * humidity
            mole_fractions = \
                self.calc_humid_composition(
                    humidity, temperature, pressure, mole_fractions, self.id_pc)
        else:
            self.humidity = np.zeros(array_shape)
        self.saturation_pressure = np.zeros(array_shape)
        super().__init__(array_shape, name, species_dict, mole_fractions,
                         temperature, pressure, **kwargs)
        self.update(self._temperature, self._pressure, mole_fractions)

    def update(self, temperature=None, pressure=None,
               mole_composition=None, gas_mole_composition=None,
               *args, **kwargs):
        super().update(temperature, pressure, *args, **kwargs)
        # self.water.TP = self._temperature, self._pressure
        temperature = self._temperature.ravel()
        pressure = self._pressure.ravel()
        sat_pressure = self.saturation_pressure.ravel()
        for i in range(len(sat_pressure)):
            self.water_base.TP = temperature[i], pressure[i]
            sat_pressure[i] = self.water_base.P_sat
        # self.saturation_pressure[:] = sat_pressure.reshape(self.array_shape)
        self._calc_humidity()
        # self.water.TP = self._temperature, self._pressure

    def calc_humid_composition(self, humidity, temperature, pressure,
                               dry_molar_composition, id_pc=-1):
        if humidity > 1.0:
            raise ValueError('relative humidity must not exceed 1.0')
        self.water_base.TP = temperature, pressure
        molar_fraction_water = humidity * self.water_base.P_sat / pressure
        humid_composition = np.asarray(dry_molar_composition)
        humid_composition[id_pc] = 0.0
        humid_composition /= np.sum(humid_composition, axis=0)
        humid_composition *= (1.0 - molar_fraction_water)
        humid_composition[id_pc] = molar_fraction_water
        return humid_composition

    def _calc_humidity(self):
        """
        Calculates the relative humidity of the fluid.
        """
        self.humidity[:] = self._mole_fraction[self.id_pc] \
            * self._pressure / self.saturation_pressure

    def calc_vaporization_enthalpy(self, temperature=None):
        """
        Returns molar enthalpy of vaporization (J/mol)
        """
        if temperature is None:
            temperature = self._temperature

        vap_enthalpy = np.zeros(self.array_shape)
        vap_enth_ravel = vap_enthalpy.ravel()
        temperature = np.asarray(gf.ensure_list(temperature)).ravel()
        for i in range(len(vap_enth_ravel)):
            self.water_base.TQ = temperature[i], 0.0
            enthalpy_sat_liq = self.water_base.enthalpy_mole
            self.water_base.TQ = temperature[i], 1.0
            enthalpy_sat_vap = self.water_base.enthalpy_mole
            vap_enth_ravel[i] = np.abs(enthalpy_sat_vap - enthalpy_sat_liq)
        # self.water_base.TP = self._temperature[0], self._pressure[0]
        return vap_enthalpy * 1e-3


def liquid_factory(nx, name, liquid_props, temperature, pressure):
    if isinstance(liquid_props, species.ConstantProperties):
        return ConstantFluid(nx, name, liquid_props, temperature, pressure)
    elif isinstance(liquid_props, species.IncompressibleProperties):
        return IncompressibleFluid(nx, name, liquid_props,
                                   temperature, pressure)
    else:
        raise TypeError('argument liquid_props must be of type '
                        'ConstantProperties or IncompressibleProperties')


def _arg_factory(array_shape, name, liquid_props=None, species_dict=None,
                 mole_fractions=None, temperature=293.15,
                 pressure=101325.0, backend='pemfc', **kwargs):
    if species_dict is None:
        return liquid_factory(array_shape, name, liquid_props,
                              temperature, pressure)
    else:
        species_types = list(species_dict.values())
        species_types_str = ' '.join(species_types)
        if 'gas' in species_types_str and 'liquid' not in species_types_str:
            if backend == 'pemfc':
                return GasMixture(
                    array_shape, name, species_dict, mole_fractions,
                    temperature, pressure, **kwargs)
            elif backend == 'cantera':
                return CanteraGasMixture(
                    array_shape, name, species_dict, mole_fractions,
                    temperature, pressure, **kwargs)
            else:
                raise NotImplementedError
        elif 'gas' in species_types_str and 'liquid' in species_types_str:
            if backend == 'pemfc':
                return TwoPhaseMixture(
                    array_shape, name, species_dict, mole_fractions,
                    liquid_props, temperature, pressure, **kwargs)
            elif backend == 'cantera':
                return CanteraTwoPhaseMixture(
                    array_shape, name, species_dict, mole_fractions,
                    temperature, pressure, **kwargs)
        elif 'liquid' in species_types_str and 'gas' \
                not in species_types_str:
            return liquid_factory(array_shape, name, liquid_props,
                                  temperature, pressure)
        else:
            raise NotImplementedError


def create(fluid_dict, **kwargs):

    backend = kwargs.pop('backend', 'pemfc')
    if not FOUND_CANTERA and backend == 'cantera':
        print('Warning: Cantera module not found, '
              'using internal gas property library')
        backend = 'pemfc'

    array_shape = fluid_dict['nodes']
    if isinstance(array_shape, int):
        array_shape = (array_shape,)
    name = fluid_dict['name']
    liquid_props = fluid_dict.get('liquid_props', None)

    components = fluid_dict.get('components', None)
    # species_dict = fluid_dict.get('fluid_components', None)
    # mole_fractions = fluid_dict.get('inlet_composition', None)
    if components is None:
        species_dict = None
        mole_fractions = None
    else:
        if isinstance(components, dict):
            components = OrderedDict(((k, v) for k, v in components.items()))
        else:
            raise TypeError('input variable "components" '
                            'must be a python dictionary')
        species_dict = OrderedDict(((k, v['state'])
                                    for k, v in components.items()))
        mole_fractions = [v['molar_fraction'] for k, v in components.items()]
    temperature = fluid_dict.get('temperature', 293.15)
    pressure = fluid_dict.get('pressure', 101325.0)
    humidity = fluid_dict.get('humidity', None)

    prop_names = \
        ('density', 'viscosity', 'thermal_conductivity', 'specific_heat')
    if any(key in fluid_dict for key in prop_names):
        props_dict = {key: fluid_dict[key] for key in prop_names}
        fluid_props = species.ConstantProperties(name, **props_dict)
        return ConstantFluid(array_shape, name, fluid_props,
                             temperature, pressure)
    else:
        return _arg_factory(
            array_shape, name, liquid_props=liquid_props,
            species_dict=species_dict,
            mole_fractions=mole_fractions, temperature=temperature,
            pressure=pressure, humidity=humidity, backend=backend,
            fluid_dict=fluid_dict)<|MERGE_RESOLUTION|>--- conflicted
+++ resolved
@@ -4,21 +4,14 @@
 from abc import ABC, abstractmethod
 
 # local module imports
-<<<<<<< HEAD
-from pemfc.src.output_object import OutputObject
-from pemfc.src import constants, global_functions as gf
-from pemfc.src.global_functions import move_axis
+from src.output_object import OutputObject
+from src import constants, global_functions as gf
+from src.global_functions import move_axis
 
 # from src import constants, global_functions as gf
 # from src.output_object import OutputObject
 # from src.global_functions import move_axis
 from . import species
-=======
-from ..output_object import OutputObject
-from .. import constants, global_functions as gf
-from . import species
-from ..global_functions import move_axis
->>>>>>> 08bea4f7
 from collections import OrderedDict
 
 try:
@@ -40,7 +33,7 @@
 #         super().__init__()
 
 
-class DiscreteFluid(OutputObject, ABC):
+class DiscreteFluid(ABC, OutputObject):
 
     PROPERTY_NAMES = ['density', 'specific_heat', 'viscosity',
                       'thermal_conductivity']
