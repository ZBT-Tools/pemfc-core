# general imports
import numpy as np
import cProfile
import copy
import sys
import matplotlib.pyplot as plt
import matplotlib

# local module imports
from pemfc import channel as chl
from pemfc import fluid as fluid
from pemfc import flow_circuit as flow_circuit
from pemfc import interpolation as ip

matplotlib.use('TkAgg')

np.set_printoptions(threshold=sys.maxsize, linewidth=10000,
                    precision=9, suppress=True)
np.seterr(all='raise')


def do_c_profile(func):
    def profiled_func(*args, **kwargs):
        profile = cProfile.Profile()
        try:
            profile.enable()
            result = func(*args, **kwargs)
            profile.disable()
            return result
        finally:
            profile.print_stats('cumtime')
    return profiled_func


n_chl = 50
n_subchl = 1

temperature = 293.15
pressure = 101325.0
nodes = 10

channel_dict = {
    'name': 'Channel',
    'length': 0.400*5,
    'cross_sectional_shape': 'circular',
    'width': 2.4e-3,
    'height': 2e-3,
    'diameter': 0.006,
    'p_out': pressure,
    'temp_in': temperature,
    'flow_direction': 1,
    'bend_number': 0,
    'bend_friction_factor': 0.1,
    'constant_friction_factor': 0.2
    }


fluid_dict = {
    'name': 'Cathode Gas',
    'fluid_components': {'O2': 'gas', 'N2': 'gas'},
    'inlet_composition': [0.21, 0.79],
    # 'temp_init': temperature,
    # 'press_init': pressure,
    'nodes': nodes
}

constant_air_dict = {
    'name': 'Air',
    'fluid_components': None,
    'inlet_composition': None,
    'specific_heat': 1007.0,
    'density': 1.20433,
    'viscosity': 1.824e-05,
    'thermal_conductivity': 0.0257,
    'temp_init': temperature,
    'press_init': pressure,
    'nodes': nodes
    }
constant_water_dict = {
    'name': 'Air',
    'fluid_components': None,
    'inlet_composition': None,
    'specific_heat': 4180,
    'density': 997.13,
    'viscosity': 0.000891,
    'thermal_conductivity': 0.0257,
    'temp_init': temperature,
    'press_init': pressure,
    'nodes': nodes
    }

in_manifold_dict = {
    'name': 'Inlet Manifold',
    'length': 0.14,
    'p_out': channel_dict['p_out'],
    'temp_in': 293.15,
    'flow_direction': 1,
<<<<<<< HEAD
    'width': 12.5e-1,
    'height': 7.5e-1,
=======
    'width': 12e-3,
    'height': 12e-3,
>>>>>>> c229a110
    'bend_number': 0,
    'bend_friction_factor': 0.0,
    'constant_friction_factor': 0.0,
    'flow_split_factor': 0.0,
    'wall_friction': True
}

out_manifold_dict = copy.deepcopy(in_manifold_dict)
out_manifold_dict['name'] = 'Outlet Manifold'

flow_circuit_dict = {
    'name': 'Flow Circuit',
    'type': 'Wang',
    'shape': 'U'
    }

channels = [chl.Channel(channel_dict, fluid.create(constant_water_dict))
            for i in range(n_chl)]

flow_model = \
    flow_circuit.factory(flow_circuit_dict, in_manifold_dict,
                         out_manifold_dict, channels,
                         channel_multiplier=n_subchl)


x = (ip.interpolate_1d(flow_model.manifolds[0].x)
     - flow_model.manifolds[0].dx * 0.5) \
    / (flow_model.manifolds[0].length - flow_model.manifolds[0].dx[0])
# x = flow_model.manifolds[0].x / flow_model.manifolds[0].length

<<<<<<< HEAD
flow_model.update(inlet_mass_flow=0.000449642*2)
q = (flow_model.normalized_flow_distribution - 1.0) * 100.0
=======
vol_flow_liter_per_min = 3.2
vol_flow = vol_flow_liter_per_min / 1000.0 / 60.0
mass_flow = vol_flow * constant_water_dict['density']

flow_model.update(inlet_mass_flow=mass_flow)
q = flow_model.normalized_flow_distribution  # * 100.0
>>>>>>> c229a110
reynolds = flow_model.manifolds[0].reynolds[0]
plt.plot(x, q, label='Re={0:.2f} Model'.format(reynolds), color='k')

# ref_data_dir = r'D:\Software\Python\PycharmProjects\CFDManifoldAnalyzer\data\Manifold_Distribution_Dummy-Stack_OPIAT.csv'
# ref_data_raw = np.loadtxt(ref_data_dir, delimiter=';').transpose()
# x = ref_data_raw[0] / np.max(ref_data_raw[0])
# q = (ref_data_raw[1] - 1.0) * 100.0
# plt.plot(x, q, label='Re={0:.2f} CFD Reference'.format(reynolds), color='r')

plt.legend()
plt.show()

# flow_model.update(inlet_mass_flow=0.00059425)
# q = (flow_model.normalized_flow_distribution - 1.0) * 100.0
# reynolds = flow_model.manifolds[0].reynolds[0]
# plt.plot(x, q, label='Re={0:.2f}'.format(reynolds), color='b')
#
# flow_model.update(inlet_mass_flow=0.000297125)
# q = (flow_model.normalized_flow_distribution - 1.0) * 100.0
# reynolds = flow_model.manifolds[0].reynolds[0]
# plt.plot(x, q, label='Re={0:.2f}'.format(reynolds), color='r')

# print('Normalized Flow Distribution: ',
#       flow_model.normalized_flow_distribution)
# np.savetxt('output/flow_distribution.txt',
#            (flow_model.normalized_flow_distribution - 1.0) * 100.0)
m_in = flow_model.manifolds[0]
# plt.plot(m_in.pressure - 101325.0, color='b')
# plt.show()
m_out = flow_model.manifolds[1]
# plt.plot(m_out.pressure - 101325.0, color='r')
# plt.show()

plt.plot(m_in.pressure - m_out.pressure, color='r')
plt.show()<|MERGE_RESOLUTION|>--- conflicted
+++ resolved
@@ -95,13 +95,8 @@
     'p_out': channel_dict['p_out'],
     'temp_in': 293.15,
     'flow_direction': 1,
-<<<<<<< HEAD
-    'width': 12.5e-1,
-    'height': 7.5e-1,
-=======
     'width': 12e-3,
     'height': 12e-3,
->>>>>>> c229a110
     'bend_number': 0,
     'bend_friction_factor': 0.0,
     'constant_friction_factor': 0.0,
@@ -132,17 +127,12 @@
     / (flow_model.manifolds[0].length - flow_model.manifolds[0].dx[0])
 # x = flow_model.manifolds[0].x / flow_model.manifolds[0].length
 
-<<<<<<< HEAD
-flow_model.update(inlet_mass_flow=0.000449642*2)
-q = (flow_model.normalized_flow_distribution - 1.0) * 100.0
-=======
 vol_flow_liter_per_min = 3.2
 vol_flow = vol_flow_liter_per_min / 1000.0 / 60.0
 mass_flow = vol_flow * constant_water_dict['density']
 
 flow_model.update(inlet_mass_flow=mass_flow)
 q = flow_model.normalized_flow_distribution  # * 100.0
->>>>>>> c229a110
 reynolds = flow_model.manifolds[0].reynolds[0]
 plt.plot(x, q, label='Re={0:.2f} Model'.format(reynolds), color='k')
 
